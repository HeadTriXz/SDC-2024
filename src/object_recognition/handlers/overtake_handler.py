--- conflicted
+++ resolved
@@ -7,7 +7,7 @@
 from src.constants import Label
 from src.object_recognition.handlers.base_handler import BaseObjectHandler
 from src.object_recognition.object_controller import ObjectController
-from src.utils.lidar import BaseLidar
+from src.utils.lidar import Lidar
 
 
 class OvertakeHandler(BaseObjectHandler):
@@ -19,17 +19,10 @@
 
     """
 
-<<<<<<< HEAD
-    lidar: BaseLidar
-    __frames_seen: dict[int, int]
-    __frames_lost: dict[int, int]
-    __thread: Thread
-=======
     lidar: Lidar
     __known_vehicles: set[int]
->>>>>>> 0d0317cf
 
-    def __init__(self, controller: ObjectController, lidar: BaseLidar) -> None:
+    def __init__(self, controller: ObjectController, lidar: Lidar) -> None:
         """Initializes the overtaking handler.
 
         :param controller: The object controller.
