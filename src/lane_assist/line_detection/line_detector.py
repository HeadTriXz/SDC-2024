<<<<<<< HEAD
=======
from typing import Any

import cv2
import numpy as np
from matplotlib import pyplot as plt

from config import config
from lane_assist.line_detection.line import Line, LineType
from lane_assist.line_detection.window_search import window_search
from lane_assist.preprocessing.birdview import topdown


def filter_lines(lines: list[Line], starting_point: int) -> list[Line]:
    """Get the lines between the solid lines closest to each side of the starting point."""
    i = 0
    j = 0

    while i < len(lines):
        # check if we are after the starting point
        if lines[i].points[0][0] >= starting_point and lines[i].line_type == LineType.SOLID:
            # back up until we find a solid line
            j = i
            while j > 0:
                j -= 1
                if lines[j].line_type == LineType.SOLID:
                    break
            break
        i += 1

    return lines[j : i + 1]


def get_lines(image: np.ndarray) -> tuple[list[Line], list[Any]]:
    """Get the lines in the image.

    This function will take an image and return the lines in the image.
    the image should be stitched and not top down
    """
    cv2.threshold(image, config.image_manipulation.white_threshold, 255, cv2.THRESH_BINARY, image)
    return window_search(image, 110)


def __generate_tests(filepath: str) -> None:
    """Generate the tests for the line generation."""
    images_names = ["straight", "corner", "crossing", "stopline"]
    images = [
        cv2.imread(f"../../../resources/stitched_images/{image}.jpg", cv2.IMREAD_GRAYSCALE) for image in images_names
    ]
    images = [topdown(image) for image in images]

    with open(filepath, "w") as f:
        f.write("import numpy as np\nfrom lane_assist.line_detection.line import Line, LineType\n\n")
        for image in images:
            lines, stoplines = get_lines(image)

            f.write(f"{images_names.pop(0)} = [\n")
            for line in lines:
                f.write("\t" + line.as_definition() + ",\n")
            f.write("]\n")

    return


def __main() -> None:
    image_names = [
        "straight",
        "corner",
        "crossing",
        "stopline",
    ]
    images = [cv2.imread(f"../../../resources/stitched_images/{image}.jpg") for image in image_names]

    colours = {
        LineType.SOLID: (0, 255, 0),
        LineType.DASHED: (0, 0, 255),
    }

    final_images = []

    for image in images:
        td = topdown(image)
        grayscale = cv2.cvtColor(td, cv2.COLOR_BGR2GRAY)
        lines, stoplines = get_lines(grayscale)

        # draw the lines
        for line in lines:
            for point in line.points:
                cv2.circle(td, point, 4, colours[line.line_type], -1)

        for y in stoplines:
            # draw a red line at the y position of
            cv2.line(td, (0, y), (td.shape[1], y), (255, 0, 0), 2)

        final_images.append(td)

    # show all images in the same plot
    for i, image in enumerate(final_images):
        plt.subplot(2, 2, i + 1)
        plt.imshow(image)

    plt.show()


if __name__ == "__main__":
    __main()
>>>>>>> 15374c56
<|MERGE_RESOLUTION|>--- conflicted
+++ resolved
@@ -1,5 +1,3 @@
-<<<<<<< HEAD
-=======
 from typing import Any
 
 import cv2
@@ -104,5 +102,4 @@
 
 
 if __name__ == "__main__":
-    __main()
->>>>>>> 15374c56
+    __main()