import cv2
import numpy as np
import threading
import time

from collections.abc import Callable, Generator
from config import config
from driving.can import ICANController
from driving.speed_controller import ISpeedController
from lane_assist.line_detection.line import Line, LineType
from lane_assist.line_detection.line_detector import filter_lines, get_lines
from lane_assist.line_following.path_follower import PathFollower
from lane_assist.line_following.path_generator import Path, generate_driving_path
from lane_assist.stopline_assist import StopLineAssist
from telemetry.app import TelemetryServer
from typing import Optional

colours = {
    LineType.SOLID: (0, 255, 0),
    LineType.DASHED: (0, 0, 255)
}


class LaneAssist:
    """A class to add lane assist to the kart.

    This class takes a function that generates an image, a line follower class and a can controller.
    It will then generate a path to follow and follow the path using the line following class.

    The image should be in grayscale and topdown.

    Attributes
    ----------
        adjust_speed: A function that calculates the dynamic speed that can be driven on the generated path
        can_controller: The can controller.
        image_generator: A function that generates images.
        path_follower: The line follower class.
        requested_lane: The lane to follow.
        speed_controller: The speed controller.
        stopline_assist: The stopline assist class.
        telemetry: The telemetry server.

    """

    adjust_speed: Callable[[Path], int]
    can_controller: ICANController
    image_generator: Callable[[], Generator[np.ndarray, None, None]]
    path_follower: PathFollower
    requested_lane: int
    speed_controller: ISpeedController
    stopline_assist: StopLineAssist
    telemetry: TelemetryServer

    def __init__(
        self,
        image_generation: Callable[[], Generator[np.ndarray, None, None]],
        path_follower: PathFollower,
        speed_controller: ISpeedController,
        adjust_speed: Callable[[Path], int],
        telemetry: TelemetryServer
    ) -> None:
        """Initialize the lane assist.

        :param image_generation: A function that generates images.
        :param path_follower: The line follower class.
        :param speed_controller: The speed controller.
        :param adjust_speed: A function that calculates the dynamic speed that can be driven on the generated path.
        :param telemetry: The telemetry server.
        """
        self.adjust_speed = adjust_speed
        self.can_controller = speed_controller.can_controller
        self.image_generator = image_generation
        self.path_follower = path_follower
        self.requested_lane = config.lane_assist.line_following.requested_lane
        self.speed_controller = speed_controller
        self.stopline_assist = StopLineAssist(speed_controller)
        self.telemetry = telemetry

        self.frame_times = []

    def start(self, multithreading: bool = False) -> Optional[threading.Thread]:
        """Start the lane assist.

        This function will start the lane assist. It will generate images and follow the path.

        :param multithreading: If the lane assist should run on a separate thread.
        """
        if multithreading:  # TODO: investigate why multi threaded is extremely slow
            thread = threading.Thread(target=self.__run, daemon=True)
            thread.start()
            return thread

        return self.__run()

    def __run(self) -> None:
        for gray_image in self.image_generator():
            self.lane_assist_loop(gray_image)
            time.sleep(0)

    def lane_assist_loop(self, image: np.ndarray) -> None:
        """Lane assist loop.

        This function will take an image and follow the path in the image.

        :param image: The image to follow the path in.
        """
        start_time = time.perf_counter()

        lines, stop_lines = get_lines(image)
        driving_lines = filter_lines(lines, image.shape[1] // 2)

        # FIXME: remove telemetry
        if config.telemetry.enabled:
            rgb = cv2.cvtColor(image, cv2.COLOR_GRAY2RGB)

            # Draw the lines on the image.
            for line in driving_lines:
                for point in line.points:
                    cv2.circle(rgb, (point[0], point[1]), 3, colours[line.line_type], -1)

            self.telemetry.websocket_handler.send_image("laneassist", rgb)

        if len(driving_lines) < 2:
<<<<<<< HEAD
            self.frame_times.append(time.perf_counter() - start_time)
            self.telemetry.websocket_handler.send_text("fps", f"{1 / (time.perf_counter() - start_time):.2f}")
=======
            if config.telemetry.enabled:
                self.frame_times.append(time.perf_counter() - start_time)
                self.telemetry.websocket_handler.send_text("fps", f"{1 / (time.perf_counter() - start_time):.2f}")
>>>>>>> 33e2952a
            return

        # Act on the lines in the image.
        self.__follow_path(driving_lines, image.shape[1] // 2, self.requested_lane)
        self.stopline_assist.handle_stop_lines(stop_lines)

        # FIXME: remove telemetry
<<<<<<< HEAD
        self.frame_times.append(time.perf_counter() - start_time)
        self.telemetry.websocket_handler.send_text("fps", f"{1 / (time.perf_counter() - start_time):.2f}")
        self.telemetry.websocket_handler.send_text("error", f"{self.path_follower.errors[-1]:.2f}")
=======
        if config.telemetry.enabled:
            self.frame_times.append(time.perf_counter() - start_time)
            self.telemetry.websocket_handler.send_text("fps", f"{1 / (time.perf_counter() - start_time):.2f}")
            self.telemetry.websocket_handler.send_text("error", f"{self.path_follower.errors[-1]:.2f}")
>>>>>>> 33e2952a

    def __follow_path(self, lines: list[Line], car_position: float, lane: int) -> None:
        """Follow the path.

        This function will follow the path based on the lines in the image.
        If the lane is not available, it will throw an error

        :param lines: the lines in the image.
        :param lane: The lane to follow.
        """
        # Generate the driving path.
        path = generate_driving_path(lines, lane)
        speed = self.adjust_speed(path)
        self.speed_controller.target_speed = speed

        # Steer the kart based on the path and its position.
        steering_fraction = self.path_follower.get_steering_fraction(path.points, car_position)
        self.can_controller.set_steering(steering_fraction)
<|MERGE_RESOLUTION|>--- conflicted
+++ resolved
@@ -1,166 +1,155 @@
-import cv2
-import numpy as np
-import threading
-import time
-
-from collections.abc import Callable, Generator
-from config import config
-from driving.can import ICANController
-from driving.speed_controller import ISpeedController
-from lane_assist.line_detection.line import Line, LineType
-from lane_assist.line_detection.line_detector import filter_lines, get_lines
-from lane_assist.line_following.path_follower import PathFollower
-from lane_assist.line_following.path_generator import Path, generate_driving_path
-from lane_assist.stopline_assist import StopLineAssist
-from telemetry.app import TelemetryServer
-from typing import Optional
-
-colours = {
-    LineType.SOLID: (0, 255, 0),
-    LineType.DASHED: (0, 0, 255)
-}
-
-
-class LaneAssist:
-    """A class to add lane assist to the kart.
-
-    This class takes a function that generates an image, a line follower class and a can controller.
-    It will then generate a path to follow and follow the path using the line following class.
-
-    The image should be in grayscale and topdown.
-
-    Attributes
-    ----------
-        adjust_speed: A function that calculates the dynamic speed that can be driven on the generated path
-        can_controller: The can controller.
-        image_generator: A function that generates images.
-        path_follower: The line follower class.
-        requested_lane: The lane to follow.
-        speed_controller: The speed controller.
-        stopline_assist: The stopline assist class.
-        telemetry: The telemetry server.
-
-    """
-
-    adjust_speed: Callable[[Path], int]
-    can_controller: ICANController
-    image_generator: Callable[[], Generator[np.ndarray, None, None]]
-    path_follower: PathFollower
-    requested_lane: int
-    speed_controller: ISpeedController
-    stopline_assist: StopLineAssist
-    telemetry: TelemetryServer
-
-    def __init__(
-        self,
-        image_generation: Callable[[], Generator[np.ndarray, None, None]],
-        path_follower: PathFollower,
-        speed_controller: ISpeedController,
-        adjust_speed: Callable[[Path], int],
-        telemetry: TelemetryServer
-    ) -> None:
-        """Initialize the lane assist.
-
-        :param image_generation: A function that generates images.
-        :param path_follower: The line follower class.
-        :param speed_controller: The speed controller.
-        :param adjust_speed: A function that calculates the dynamic speed that can be driven on the generated path.
-        :param telemetry: The telemetry server.
-        """
-        self.adjust_speed = adjust_speed
-        self.can_controller = speed_controller.can_controller
-        self.image_generator = image_generation
-        self.path_follower = path_follower
-        self.requested_lane = config.lane_assist.line_following.requested_lane
-        self.speed_controller = speed_controller
-        self.stopline_assist = StopLineAssist(speed_controller)
-        self.telemetry = telemetry
-
-        self.frame_times = []
-
-    def start(self, multithreading: bool = False) -> Optional[threading.Thread]:
-        """Start the lane assist.
-
-        This function will start the lane assist. It will generate images and follow the path.
-
-        :param multithreading: If the lane assist should run on a separate thread.
-        """
-        if multithreading:  # TODO: investigate why multi threaded is extremely slow
-            thread = threading.Thread(target=self.__run, daemon=True)
-            thread.start()
-            return thread
-
-        return self.__run()
-
-    def __run(self) -> None:
-        for gray_image in self.image_generator():
-            self.lane_assist_loop(gray_image)
-            time.sleep(0)
-
-    def lane_assist_loop(self, image: np.ndarray) -> None:
-        """Lane assist loop.
-
-        This function will take an image and follow the path in the image.
-
-        :param image: The image to follow the path in.
-        """
-        start_time = time.perf_counter()
-
-        lines, stop_lines = get_lines(image)
-        driving_lines = filter_lines(lines, image.shape[1] // 2)
-
-        # FIXME: remove telemetry
-        if config.telemetry.enabled:
-            rgb = cv2.cvtColor(image, cv2.COLOR_GRAY2RGB)
-
-            # Draw the lines on the image.
-            for line in driving_lines:
-                for point in line.points:
-                    cv2.circle(rgb, (point[0], point[1]), 3, colours[line.line_type], -1)
-
-            self.telemetry.websocket_handler.send_image("laneassist", rgb)
-
-        if len(driving_lines) < 2:
-<<<<<<< HEAD
-            self.frame_times.append(time.perf_counter() - start_time)
-            self.telemetry.websocket_handler.send_text("fps", f"{1 / (time.perf_counter() - start_time):.2f}")
-=======
-            if config.telemetry.enabled:
-                self.frame_times.append(time.perf_counter() - start_time)
-                self.telemetry.websocket_handler.send_text("fps", f"{1 / (time.perf_counter() - start_time):.2f}")
->>>>>>> 33e2952a
-            return
-
-        # Act on the lines in the image.
-        self.__follow_path(driving_lines, image.shape[1] // 2, self.requested_lane)
-        self.stopline_assist.handle_stop_lines(stop_lines)
-
-        # FIXME: remove telemetry
-<<<<<<< HEAD
-        self.frame_times.append(time.perf_counter() - start_time)
-        self.telemetry.websocket_handler.send_text("fps", f"{1 / (time.perf_counter() - start_time):.2f}")
-        self.telemetry.websocket_handler.send_text("error", f"{self.path_follower.errors[-1]:.2f}")
-=======
-        if config.telemetry.enabled:
-            self.frame_times.append(time.perf_counter() - start_time)
-            self.telemetry.websocket_handler.send_text("fps", f"{1 / (time.perf_counter() - start_time):.2f}")
-            self.telemetry.websocket_handler.send_text("error", f"{self.path_follower.errors[-1]:.2f}")
->>>>>>> 33e2952a
-
-    def __follow_path(self, lines: list[Line], car_position: float, lane: int) -> None:
-        """Follow the path.
-
-        This function will follow the path based on the lines in the image.
-        If the lane is not available, it will throw an error
-
-        :param lines: the lines in the image.
-        :param lane: The lane to follow.
-        """
-        # Generate the driving path.
-        path = generate_driving_path(lines, lane)
-        speed = self.adjust_speed(path)
-        self.speed_controller.target_speed = speed
-
-        # Steer the kart based on the path and its position.
-        steering_fraction = self.path_follower.get_steering_fraction(path.points, car_position)
-        self.can_controller.set_steering(steering_fraction)
+import cv2
+import numpy as np
+import threading
+import time
+
+from collections.abc import Callable, Generator
+from config import config
+from driving.can import ICANController
+from driving.speed_controller import ISpeedController
+from lane_assist.line_detection.line import Line, LineType
+from lane_assist.line_detection.line_detector import filter_lines, get_lines
+from lane_assist.line_following.path_follower import PathFollower
+from lane_assist.line_following.path_generator import Path, generate_driving_path
+from lane_assist.stopline_assist import StopLineAssist
+from telemetry.app import TelemetryServer
+from typing import Optional
+
+colours = {
+    LineType.SOLID: (0, 255, 0),
+    LineType.DASHED: (0, 0, 255)
+}
+
+
+class LaneAssist:
+    """A class to add lane assist to the kart.
+
+    This class takes a function that generates an image, a line follower class and a can controller.
+    It will then generate a path to follow and follow the path using the line following class.
+
+    The image should be in grayscale and topdown.
+
+    Attributes
+    ----------
+        adjust_speed: A function that calculates the dynamic speed that can be driven on the generated path
+        can_controller: The can controller.
+        image_generator: A function that generates images.
+        path_follower: The line follower class.
+        requested_lane: The lane to follow.
+        speed_controller: The speed controller.
+        stopline_assist: The stopline assist class.
+        telemetry: The telemetry server.
+
+    """
+
+    adjust_speed: Callable[[Path], int]
+    can_controller: ICANController
+    image_generator: Callable[[], Generator[np.ndarray, None, None]]
+    path_follower: PathFollower
+    requested_lane: int
+    speed_controller: ISpeedController
+    stopline_assist: StopLineAssist
+    telemetry: TelemetryServer
+
+    def __init__(
+        self,
+        image_generation: Callable[[], Generator[np.ndarray, None, None]],
+        path_follower: PathFollower,
+        speed_controller: ISpeedController,
+        adjust_speed: Callable[[Path], int],
+        telemetry: TelemetryServer
+    ) -> None:
+        """Initialize the lane assist.
+
+        :param image_generation: A function that generates images.
+        :param path_follower: The line follower class.
+        :param speed_controller: The speed controller.
+        :param adjust_speed: A function that calculates the dynamic speed that can be driven on the generated path.
+        :param telemetry: The telemetry server.
+        """
+        self.adjust_speed = adjust_speed
+        self.can_controller = speed_controller.can_controller
+        self.image_generator = image_generation
+        self.path_follower = path_follower
+        self.requested_lane = config.lane_assist.line_following.requested_lane
+        self.speed_controller = speed_controller
+        self.stopline_assist = StopLineAssist(speed_controller)
+        self.telemetry = telemetry
+
+        self.frame_times = []
+
+    def start(self, multithreading: bool = False) -> Optional[threading.Thread]:
+        """Start the lane assist.
+
+        This function will start the lane assist. It will generate images and follow the path.
+
+        :param multithreading: If the lane assist should run on a separate thread.
+        """
+        if multithreading:  # TODO: investigate why multi threaded is extremely slow
+            thread = threading.Thread(target=self.__run, daemon=True)
+            thread.start()
+            return thread
+
+        return self.__run()
+
+    def __run(self) -> None:
+        for gray_image in self.image_generator():
+            self.lane_assist_loop(gray_image)
+            time.sleep(0)
+
+    def lane_assist_loop(self, image: np.ndarray) -> None:
+        """Lane assist loop.
+
+        This function will take an image and follow the path in the image.
+
+        :param image: The image to follow the path in.
+        """
+        start_time = time.perf_counter()
+
+        lines, stop_lines = get_lines(image)
+        driving_lines = filter_lines(lines, image.shape[1] // 2)
+
+        # FIXME: remove telemetry
+        if config.telemetry.enabled:
+            rgb = cv2.cvtColor(image, cv2.COLOR_GRAY2RGB)
+
+            # Draw the lines on the image.
+            for line in driving_lines:
+                for point in line.points:
+                    cv2.circle(rgb, (point[0], point[1]), 3, colours[line.line_type], -1)
+
+            self.telemetry.websocket_handler.send_image("laneassist", rgb)
+
+        if len(driving_lines) < 2:
+            if config.telemetry.enabled:
+                self.frame_times.append(time.perf_counter() - start_time)
+                self.telemetry.websocket_handler.send_text("fps", f"{1 / (time.perf_counter() - start_time):.2f}")
+            return
+
+        # Act on the lines in the image.
+        self.__follow_path(driving_lines, image.shape[1] // 2, self.requested_lane)
+        self.stopline_assist.handle_stop_lines(stop_lines)
+
+        # FIXME: remove telemetry
+        if config.telemetry.enabled:
+            self.frame_times.append(time.perf_counter() - start_time)
+            self.telemetry.websocket_handler.send_text("fps", f"{1 / (time.perf_counter() - start_time):.2f}")
+            self.telemetry.websocket_handler.send_text("error", f"{self.path_follower.errors[-1]:.2f}")
+
+    def __follow_path(self, lines: list[Line], car_position: float, lane: int) -> None:
+        """Follow the path.
+
+        This function will follow the path based on the lines in the image.
+        If the lane is not available, it will throw an error
+
+        :param lines: the lines in the image.
+        :param lane: The lane to follow.
+        """
+        # Generate the driving path.
+        path = generate_driving_path(lines, lane)
+        speed = self.adjust_speed(path)
+        self.speed_controller.target_speed = speed
+
+        # Steer the kart based on the path and its position.
+        steering_fraction = self.path_follower.get_steering_fraction(path.points, car_position)
+        self.can_controller.set_steering(steering_fraction)