import logging
import os

<<<<<<< HEAD
from src.driving.kart import Kart
=======
import cv2
>>>>>>> 0284abd1

from src.calibration.data import CalibrationData
from src.lane_assist.line_detection.line_detector import get_lines

if __name__ == "__main__":
    logging.basicConfig(level=logging.INFO)

    if "ENVIRONMENT" in os.environ and os.environ["ENVIRONMENT"] == "simulator":
        from src.simulation.main import start_simulator

        start_simulator()
    else:
        img = cv2.imread("download.jpg", cv2.IMREAD_GRAYSCALE)
        calibration = CalibrationData.load("./data/calibration/latest.npz")
        # threshold the img
        cv2.threshold(img, 127, 255, cv2.THRESH_BINARY, img)

        lines = get_lines(img, calibration)

    #
    # if "ENVIRONMENT" in os.environ and os.environ["ENVIRONMENT"] == "simulator":
    #     from src.simulation.main import start_simulator
    #
    #     start_simulator()
    # else:
    #     # Kart().start()
    #
    #     bus = get_can_bus()
    #     can = CANController(bus)
    #     can.start()
    #
    #     kart = AutonomousDriving(can)
    #     kart.toggle()
    #     kart.start()<|MERGE_RESOLUTION|>--- conflicted
+++ resolved
@@ -1,42 +1,16 @@
 import logging
 import os
 
-<<<<<<< HEAD
 from src.driving.kart import Kart
-=======
-import cv2
->>>>>>> 0284abd1
+from src.telemetry.logging_handler import LoggingHandler
 
-from src.calibration.data import CalibrationData
-from src.lane_assist.line_detection.line_detector import get_lines
 
 if __name__ == "__main__":
-    logging.basicConfig(level=logging.INFO)
+    logging.basicConfig(level=logging.INFO, handlers=[LoggingHandler()])
 
     if "ENVIRONMENT" in os.environ and os.environ["ENVIRONMENT"] == "simulator":
         from src.simulation.main import start_simulator
 
         start_simulator()
     else:
-        img = cv2.imread("download.jpg", cv2.IMREAD_GRAYSCALE)
-        calibration = CalibrationData.load("./data/calibration/latest.npz")
-        # threshold the img
-        cv2.threshold(img, 127, 255, cv2.THRESH_BINARY, img)
-
-        lines = get_lines(img, calibration)
-
-    #
-    # if "ENVIRONMENT" in os.environ and os.environ["ENVIRONMENT"] == "simulator":
-    #     from src.simulation.main import start_simulator
-    #
-    #     start_simulator()
-    # else:
-    #     # Kart().start()
-    #
-    #     bus = get_can_bus()
-    #     can = CANController(bus)
-    #     can.start()
-    #
-    #     kart = AutonomousDriving(can)
-    #     kart.toggle()
-    #     kart.start()+        Kart().start()