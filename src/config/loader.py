--- conflicted
+++ resolved
@@ -1,131 +1,3 @@
-<<<<<<< HEAD
-import os
-import time
-
-from omegaconf import DictConfig, ListConfig, OmegaConf
-
-# from utils.singleton_meta import SingletonMeta
-
-
-class ConfigLoader:
-    """The configuration loader.
-
-    This class will load the configuration file.
-    If no file is supplied, it will look at the `environment` variable ENVIRONMENT.
-    If this isn't found, it will default to development configuration.
-
-    the config also supports interpolation, so you can use `${}` to reference other values in the configuration. it
-    supports both absolute and relative references. these references are updated when the value is accessed.
-    for more information see https://omegaconf.readthedocs.io/en/2.3_branch/usage.html#variable-interpolation
-
-    Examples
-    --------
-    ```python
-    config = ConfigLoader()
-    config.speed_modes.selected = "${.options.fast}" # set the selected speed mode to the fast option
-    config.speed_modes.options.fast = 100 # set the fast option to 100
-
-    print(config.speed_modes.selected) # prints 100.
-
-
-    config.save_changes() # save the changes to the configuration file without making a backup
-    config.save_changes(True) # save the changes to the configuration file and make a backup
-    config.rollback() # rollback to the previous configuration
-    ```
-
-    """
-
-    __loaded_config: DictConfig = None
-    __signature: str | None = None
-
-    def __init__(self, environment: str | None = None) -> None:
-        """Initialize the configuration loader.
-
-        This function will initialize the configuration loader.
-
-        :param environment: the environment to load the configuration for.
-        """
-        if environment is None:
-            environment = os.environ.get("ENVIRONMENT", "development")
-
-        self.__environment = environment
-
-        path = os.path.join(os.path.dirname(__file__), f"config.{environment}.yaml")
-        if not os.path.exists(path):
-            raise FileNotFoundError(f"Configuration file not found at {path}")
-
-        self.__loaded_config = OmegaConf.load(path)
-
-    def __getattr__(self, item: str) -> str | DictConfig | ListConfig:
-        """Get the attribute.
-
-        This function will get the attribute.
-
-        :param item: the item to get.
-        :return: the item.
-        """
-        return self.__loaded_config[item]
-
-    def __get_signature(self) -> str:
-        """Get the execution signature.
-
-        This function will get the execution signature.
-
-        :return: the execution signature.
-        """
-        if self.__signature is None:
-            self.__signature = str(time.time()).replace(".", "")
-
-        return self.__signature
-
-    def save_changes(self, backup: bool = True) -> None:
-        """Save the changes.
-
-        This function will save the changes to the configuration file.
-        If backup is set to True, it will create a backup of the original file.
-
-        :param backup: whether to create a backup of the original file.
-        """
-        config_file_name = f"config.{self.__environment}.yaml"
-        file_path = os.path.join(os.path.dirname(__file__), config_file_name)
-
-        if backup:
-            backup_file_name = f"{self.__get_signature()}-config.{self.__environment}.yaml"
-            backup_path = os.path.join(os.path.dirname(__file__), "backups", backup_file_name)
-
-            if not os.path.exists(os.path.join(os.path.dirname(__file__), "backups")):
-                os.makedirs(os.path.join(os.path.dirname(__file__), "backups"))
-
-            # move the original file to the backup location
-            os.rename(os.path.join(os.path.dirname(__file__), f"config.{self.__environment}.yaml"), backup_path)
-
-        OmegaConf.save(self.__loaded_config, file_path)
-
-    def rollback(self) -> None:
-        """Rollback to the latest backup."""
-        backup_path = os.path.join(os.path.dirname(__file__), "backups")
-        backups = os.listdir(backup_path)
-
-        if not backups:
-            raise FileNotFoundError("No backups found.")
-
-        backups.sort(reverse=True)
-        latest_backup = backups[0]
-
-        # delete the original file
-        os.remove(os.path.join(os.path.dirname(__file__), f"config.{self.__environment}.yaml"))
-
-        # move the latest backup to the original file location
-        os.rename(
-            os.path.join(backup_path, latest_backup),
-            os.path.join(os.path.dirname(__file__), f"config.{self.__environment}.yaml"),
-        )
-
-        # reload the configuration
-        self.__loaded_config = OmegaConf.load(
-            os.path.join(os.path.dirname(__file__), f"config.{self.__environment}.yaml")
-        )
-=======
 import os
 import time
 
@@ -255,5 +127,4 @@
         # reload the configuration
         self.__loaded_config = OmegaConf.load(
             os.path.join(os.path.dirname(__file__), f"config.{self.__environment}.yaml")
-        )
->>>>>>> 15374c56
+        )