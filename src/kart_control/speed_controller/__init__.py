--- conflicted
+++ resolved
@@ -1,10 +1,3 @@
-<<<<<<< HEAD
-import threading
-import time
-from enum import IntEnum
-
-=======
->>>>>>> 280d8385
 import can
 import logging
 
