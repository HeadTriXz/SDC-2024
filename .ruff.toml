--- conflicted
+++ resolved
@@ -41,19 +41,15 @@
     "D401"
 ]
 
-<<<<<<< HEAD
 exclude = [
-    "src/scripts/original_controller.py",
+    "scripts/**",
+    "src/driving/gamepad/driving_controller.py",
     "tests/**/test_data.py",
 ]
-=======
-exclude = ["scripts/**", "src/driving/gamepad/driving_controller.py"]
->>>>>>> 3291efaa
 
 # Ignore unused imports in __init__.py files (would need __all__ otherwise)
 [lint.per-file-ignores]
 "__init__.py" = ["F401"]
-"test_data.py" = ["F401"]
 
 
 [format]
