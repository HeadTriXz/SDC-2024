--- conflicted
+++ resolved
@@ -127,18 +127,10 @@
     host: 0.0.0.0
     root_url: 192.168.1.89
 
-<<<<<<< HEAD
-=======
 gamepad:
   max_trig_bits: 10
   max_joy_bits: 15
 
-dynamic_speed:
-  friction_coefficient: 0.3
-  static: false
-  static_speed: 10
-
->>>>>>> d9f0314a
 lidar:
   port_name: "/dev/ttyUSB0"
   min_distance: 500
